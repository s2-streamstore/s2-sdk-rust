use std::time::Duration;

use typed_builder::TypedBuilder;

use crate::api;

#[derive(Debug, Clone, thiserror::Error)]
#[error("{0}")]
pub struct ConvertError(String);

impl<T: Into<String>> From<T> for ConvertError {
    fn from(value: T) -> Self {
        Self(value.into())
    }
}

#[derive(Debug, Clone, TypedBuilder)]
pub struct CreateBasinRequest {
    #[builder(setter(into))]
    pub basin: String,
    #[builder(default)]
    pub config: Option<BasinConfig>,
    // TODO: Add assignment (when it's supported).
}

impl TryFrom<CreateBasinRequest> for api::CreateBasinRequest {
    type Error = ConvertError;
    fn try_from(value: CreateBasinRequest) -> Result<Self, Self::Error> {
        let CreateBasinRequest { basin, config } = value;
        Ok(Self {
            basin,
            config: config.map(TryInto::try_into).transpose()?,
            assignment: None,
        })
    }
}

impl TryFrom<api::CreateBasinRequest> for CreateBasinRequest {
    type Error = ConvertError;
    fn try_from(value: api::CreateBasinRequest) -> Result<Self, Self::Error> {
        let api::CreateBasinRequest {
            basin,
            config,
            assignment: _,
        } = value;
        Ok(Self {
            basin,
            config: config.map(TryInto::try_into).transpose()?,
        })
    }
}

#[derive(Debug, Clone, TypedBuilder)]
pub struct BasinConfig {
    #[builder]
    pub default_stream_config: Option<StreamConfig>,
}

impl TryFrom<BasinConfig> for api::BasinConfig {
    type Error = ConvertError;
    fn try_from(value: BasinConfig) -> Result<Self, Self::Error> {
        let BasinConfig {
            default_stream_config,
        } = value;
        Ok(Self {
            default_stream_config: default_stream_config.map(TryInto::try_into).transpose()?,
        })
    }
}

impl TryFrom<api::BasinConfig> for BasinConfig {
    type Error = ConvertError;
    fn try_from(value: api::BasinConfig) -> Result<Self, Self::Error> {
        let api::BasinConfig {
            default_stream_config,
        } = value;
        Ok(Self {
            default_stream_config: default_stream_config.map(TryInto::try_into).transpose()?,
        })
    }
}

#[derive(Debug, Clone, TypedBuilder)]
pub struct StreamConfig {
    #[builder(setter(into))]
    pub storage_class: StorageClass,
    #[builder(setter(into))]
    pub retention_policy: Option<RetentionPolicy>,
}

impl TryFrom<StreamConfig> for api::StreamConfig {
    type Error = ConvertError;
    fn try_from(value: StreamConfig) -> Result<Self, Self::Error> {
        let StreamConfig {
            storage_class,
            retention_policy,
        } = value;
        Ok(Self {
            storage_class: storage_class.into(),
            retention_policy: retention_policy.map(TryInto::try_into).transpose()?,
        })
    }
}

impl TryFrom<api::StreamConfig> for StreamConfig {
    type Error = ConvertError;
    fn try_from(value: api::StreamConfig) -> Result<Self, Self::Error> {
        let api::StreamConfig {
            storage_class,
            retention_policy,
        } = value;
        Ok(Self {
            storage_class: storage_class.try_into()?,
            retention_policy: retention_policy.map(Into::into),
        })
    }
}

#[derive(Debug, Clone, Copy, PartialEq, Eq)]
pub enum StorageClass {
    Unspecified,
    Standard,
    Express,
}

impl From<StorageClass> for api::StorageClass {
    fn from(value: StorageClass) -> Self {
        match value {
            StorageClass::Unspecified => Self::Unspecified,
            StorageClass::Standard => Self::Standard,
            StorageClass::Express => Self::Express,
        }
    }
}

impl From<api::StorageClass> for StorageClass {
    fn from(value: api::StorageClass) -> Self {
        match value {
            api::StorageClass::Unspecified => Self::Unspecified,
            api::StorageClass::Standard => Self::Standard,
            api::StorageClass::Express => Self::Express,
        }
    }
}

impl From<StorageClass> for i32 {
    fn from(value: StorageClass) -> Self {
        api::StorageClass::from(value).into()
    }
}

impl TryFrom<i32> for StorageClass {
    type Error = ConvertError;
    fn try_from(value: i32) -> Result<Self, Self::Error> {
        api::StorageClass::try_from(value)
            .map(Into::into)
            .map_err(|_| "invalid storage class value".into())
    }
}

#[derive(Debug, Clone)]
pub enum RetentionPolicy {
    Age(Duration),
}

impl TryFrom<RetentionPolicy> for api::stream_config::RetentionPolicy {
    type Error = ConvertError;
    fn try_from(value: RetentionPolicy) -> Result<Self, Self::Error> {
        match value {
            RetentionPolicy::Age(duration) => Ok(Self::AgeMillis(
                duration
                    .as_millis()
                    .try_into()
                    .map_err(|_| "age duration overflow in milliseconds")?,
            )),
        }
    }
}

impl From<api::stream_config::RetentionPolicy> for RetentionPolicy {
    fn from(value: api::stream_config::RetentionPolicy) -> Self {
        match value {
            api::stream_config::RetentionPolicy::AgeMillis(millis) => {
                Self::Age(Duration::from_millis(millis))
            }
        }
    }
}

#[derive(Debug, Clone, Copy, PartialEq, Eq)]
pub enum BasinStatus {
    Unspecified,
    Active,
    Creating,
    Deleting,
}

impl From<BasinStatus> for api::BasinStatus {
    fn from(value: BasinStatus) -> Self {
        match value {
            BasinStatus::Unspecified => Self::Unspecified,
            BasinStatus::Active => Self::Active,
            BasinStatus::Creating => Self::Creating,
            BasinStatus::Deleting => Self::Deleting,
        }
    }
}

impl From<api::BasinStatus> for BasinStatus {
    fn from(value: api::BasinStatus) -> Self {
        match value {
            api::BasinStatus::Unspecified => Self::Unspecified,
            api::BasinStatus::Active => Self::Active,
            api::BasinStatus::Creating => Self::Creating,
            api::BasinStatus::Deleting => Self::Deleting,
        }
    }
}

impl From<BasinStatus> for i32 {
    fn from(value: BasinStatus) -> Self {
        api::BasinStatus::from(value).into()
    }
}

impl TryFrom<i32> for BasinStatus {
    type Error = ConvertError;
    fn try_from(value: i32) -> Result<Self, Self::Error> {
        api::BasinStatus::try_from(value)
            .map(Into::into)
            .map_err(|_| "invalid basin status value".into())
    }
}

#[derive(Debug, Clone, TypedBuilder)]
pub struct BasinMetadata {
    #[builder(setter(into))]
    pub name: String,
    #[builder(setter(into))]
    pub scope: String,
    #[builder(setter(into))]
    pub cell: String,
    #[builder(setter(into))]
    pub status: BasinStatus,
}

impl From<BasinMetadata> for api::BasinMetadata {
    fn from(value: BasinMetadata) -> Self {
        let BasinMetadata {
            name,
            scope,
            cell,
            status,
        } = value;
        Self {
            name,
            scope,
            cell,
            status: status.into(),
        }
    }
}

impl TryFrom<api::BasinMetadata> for BasinMetadata {
    type Error = ConvertError;
    fn try_from(value: api::BasinMetadata) -> Result<Self, Self::Error> {
        let api::BasinMetadata {
            name,
            scope,
            cell,
            status,
        } = value;
        Ok(Self {
            name,
            scope,
            cell,
            status: status.try_into()?,
        })
    }
}

#[derive(Debug, Clone)]
pub struct CreateBasinResponse {
    pub basin: BasinMetadata,
}

impl From<CreateBasinResponse> for api::CreateBasinResponse {
    fn from(value: CreateBasinResponse) -> Self {
        let CreateBasinResponse { basin } = value;
        Self {
            basin: Some(basin.into()),
        }
    }
}

impl TryFrom<api::CreateBasinResponse> for CreateBasinResponse {
    type Error = ConvertError;
    fn try_from(value: api::CreateBasinResponse) -> Result<Self, Self::Error> {
        let api::CreateBasinResponse { basin } = value;
        let basin = basin.ok_or("missing basin metadata")?;
        Ok(Self {
            basin: basin.try_into()?,
        })
    }
}

#[derive(Debug, Clone, TypedBuilder)]
pub struct ListStreamsRequest {
    #[builder(default, setter(into))]
    pub prefix: String,
    #[builder(default, setter(into))]
    pub start_after: String,
    #[builder(default, setter(into))]
    pub limit: usize,
}

impl TryFrom<ListStreamsRequest> for api::ListStreamsRequest {
    type Error = ConvertError;
    fn try_from(value: ListStreamsRequest) -> Result<Self, Self::Error> {
        let ListStreamsRequest {
            prefix,
            start_after,
            limit,
        } = value;
        Ok(Self {
            prefix,
            start_after,
            limit: limit
                .try_into()
                .map_err(|_| "request limit does not fit into u32 bounds")?,
        })
    }
}

impl TryFrom<api::ListStreamsRequest> for ListStreamsRequest {
    type Error = ConvertError;
    fn try_from(value: api::ListStreamsRequest) -> Result<Self, Self::Error> {
        let api::ListStreamsRequest {
            prefix,
            start_after,
            limit,
        } = value;
        Ok(Self {
            prefix,
            start_after,
            limit: limit
                .try_into()
                .map_err(|_| "request limit does not fit into u32 bounds")?,
        })
    }
}

#[derive(Debug, Clone)]
pub struct ListStreamsResponse {
    pub streams: Vec<String>,
    pub has_more: bool,
}

impl From<ListStreamsResponse> for api::ListStreamsResponse {
    fn from(value: ListStreamsResponse) -> Self {
        let ListStreamsResponse { streams, has_more } = value;
        Self { streams, has_more }
    }
}

impl From<api::ListStreamsResponse> for ListStreamsResponse {
    fn from(value: api::ListStreamsResponse) -> Self {
        let api::ListStreamsResponse { streams, has_more } = value;
        Self { streams, has_more }
    }
}

#[derive(Debug, Clone)]
pub struct GetBasinConfigResponse {
    pub config: BasinConfig,
}

impl TryFrom<GetBasinConfigResponse> for api::GetBasinConfigResponse {
    type Error = ConvertError;
    fn try_from(value: GetBasinConfigResponse) -> Result<Self, Self::Error> {
        let GetBasinConfigResponse { config } = value;
        Ok(Self {
            config: Some(config.try_into()?),
        })
    }
}

impl TryFrom<api::GetBasinConfigResponse> for GetBasinConfigResponse {
    type Error = ConvertError;
    fn try_from(value: api::GetBasinConfigResponse) -> Result<Self, Self::Error> {
        let api::GetBasinConfigResponse { config } = value;
        let config = config.ok_or("missing basin config")?;
        Ok(Self {
            config: config.try_into()?,
        })
    }
}

#[derive(Debug, Clone, TypedBuilder)]
<<<<<<< HEAD
pub struct ListBasinsRequest {
    /// List basin names that begin with this prefix.  
    #[builder(setter(into))]
    pub prefix: String,
    /// Only return basins names that lexicographically start after this name.
    /// This can be the last basin name seen in a previous listing, to continue from there.
    /// It must be greater than or equal to the prefix if specified.
    #[builder(setter(into))]
    pub start_after: String,
    /// Number of results, upto a maximum of 1000.    
    #[builder(setter(into))]
    pub limit: u32,
}

#[derive(Debug, Clone)]
pub struct ListBasinsResponse {
    /// Matching basins.
    pub basins: Vec<BasinMetadata>,
    /// If set, indicates there are more results that can be listed with `start_after`.
    pub has_more: bool,
}

impl From<api::ListBasinsRequest> for ListBasinsRequest {
    fn from(value: api::ListBasinsRequest) -> Self {
        let api::ListBasinsRequest {
            prefix,
            start_after,
            limit,
        } = value;
        Self {
            prefix,
            start_after,
            limit,
        }
    }
}

impl From<ListBasinsRequest> for api::ListBasinsRequest {
    fn from(value: ListBasinsRequest) -> Self {
        let ListBasinsRequest {
            prefix,
            start_after,
            limit,
        } = value;
        Self {
            prefix,
            start_after,
            limit,
        }
    }
}

impl TryFrom<api::ListBasinsResponse> for ListBasinsResponse {
    type Error = ConvertError;
    fn try_from(value: api::ListBasinsResponse) -> Result<Self, ConvertError> {
        let api::ListBasinsResponse { basins, has_more } = value;
        Ok(Self {
            basins: basins
                .into_iter()
                .map(TryInto::try_into)
                .collect::<Result<Vec<BasinMetadata>, ConvertError>>()?,
            has_more,
=======
pub struct GetStreamConfigRequest {
    #[builder(setter(into))]
    pub stream: String,
}

impl From<GetStreamConfigRequest> for api::GetStreamConfigRequest {
    fn from(value: GetStreamConfigRequest) -> Self {
        let GetStreamConfigRequest { stream } = value;
        Self { stream }
    }
}

impl From<api::GetStreamConfigRequest> for GetStreamConfigRequest {
    fn from(value: api::GetStreamConfigRequest) -> Self {
        let api::GetStreamConfigRequest { stream } = value;
        Self { stream }
    }
}

#[derive(Debug, Clone)]
pub struct GetStreamConfigResponse {
    pub config: StreamConfig,
}

impl TryFrom<GetStreamConfigResponse> for api::GetStreamConfigResponse {
    type Error = ConvertError;
    fn try_from(value: GetStreamConfigResponse) -> Result<Self, Self::Error> {
        let GetStreamConfigResponse { config } = value;
        Ok(Self {
            config: Some(config.try_into()?),
        })
    }
}

impl TryFrom<api::GetStreamConfigResponse> for GetStreamConfigResponse {
    type Error = ConvertError;
    fn try_from(value: api::GetStreamConfigResponse) -> Result<Self, Self::Error> {
        let api::GetStreamConfigResponse { config } = value;
        let config = config.ok_or("missing stream config")?;
        Ok(Self {
            config: config.try_into()?,
>>>>>>> 9755c6ba
        })
    }
}

#[derive(Debug, Clone, TypedBuilder)]
<<<<<<< HEAD
pub struct DeleteBasinRequest {
    /// Name of the basin to delete.
    #[builder(setter(into))]
    pub basin: String,
}

#[derive(Debug, Clone)]
pub struct DeleteBasinResponse;

impl From<DeleteBasinRequest> for api::DeleteBasinRequest {
    fn from(value: DeleteBasinRequest) -> Self {
        let DeleteBasinRequest { basin } = value;
        Self { basin }
    }
}

impl From<api::DeleteBasinRequest> for DeleteBasinRequest {
    fn from(value: api::DeleteBasinRequest) -> Self {
        let api::DeleteBasinRequest { basin } = value;
        Self { basin }
    }
}

impl From<api::DeleteBasinResponse> for DeleteBasinResponse {
    fn from(_: api::DeleteBasinResponse) -> Self {
        Self
=======
pub struct CreateStreamRequest {
    #[builder(setter(into))]
    pub stream: String,
    #[builder(default)]
    pub config: Option<StreamConfig>,
}

impl TryFrom<CreateStreamRequest> for api::CreateStreamRequest {
    type Error = ConvertError;
    fn try_from(value: CreateStreamRequest) -> Result<Self, Self::Error> {
        let CreateStreamRequest { stream, config } = value;
        Ok(Self {
            stream,
            config: config.map(TryInto::try_into).transpose()?,
        })
    }
}

impl TryFrom<api::CreateStreamRequest> for CreateStreamRequest {
    type Error = ConvertError;
    fn try_from(value: api::CreateStreamRequest) -> Result<Self, Self::Error> {
        let api::CreateStreamRequest { stream, config } = value;
        Ok(Self {
            stream,
            config: config.map(TryInto::try_into).transpose()?,
        })
>>>>>>> 9755c6ba
    }
}<|MERGE_RESOLUTION|>--- conflicted
+++ resolved
@@ -397,7 +397,82 @@
 }
 
 #[derive(Debug, Clone, TypedBuilder)]
-<<<<<<< HEAD
+pub struct GetStreamConfigRequest {
+    #[builder(setter(into))]
+    pub stream: String,
+}
+
+impl From<GetStreamConfigRequest> for api::GetStreamConfigRequest {
+    fn from(value: GetStreamConfigRequest) -> Self {
+        let GetStreamConfigRequest { stream } = value;
+        Self { stream }
+    }
+}
+
+impl From<api::GetStreamConfigRequest> for GetStreamConfigRequest {
+    fn from(value: api::GetStreamConfigRequest) -> Self {
+        let api::GetStreamConfigRequest { stream } = value;
+        Self { stream }
+    }
+}
+
+#[derive(Debug, Clone)]
+pub struct GetStreamConfigResponse {
+    pub config: StreamConfig,
+}
+
+impl TryFrom<GetStreamConfigResponse> for api::GetStreamConfigResponse {
+    type Error = ConvertError;
+    fn try_from(value: GetStreamConfigResponse) -> Result<Self, Self::Error> {
+        let GetStreamConfigResponse { config } = value;
+        Ok(Self {
+            config: Some(config.try_into()?),
+        })
+    }
+}
+
+impl TryFrom<api::GetStreamConfigResponse> for GetStreamConfigResponse {
+    type Error = ConvertError;
+    fn try_from(value: api::GetStreamConfigResponse) -> Result<Self, Self::Error> {
+        let api::GetStreamConfigResponse { config } = value;
+        let config = config.ok_or("missing stream config")?;
+        Ok(Self {
+            config: config.try_into()?,
+        })
+    }
+}
+
+#[derive(Debug, Clone, TypedBuilder)]
+pub struct CreateStreamRequest {
+    #[builder(setter(into))]
+    pub stream: String,
+    #[builder(default)]
+    pub config: Option<StreamConfig>,
+}
+
+impl TryFrom<CreateStreamRequest> for api::CreateStreamRequest {
+    type Error = ConvertError;
+    fn try_from(value: CreateStreamRequest) -> Result<Self, Self::Error> {
+        let CreateStreamRequest { stream, config } = value;
+        Ok(Self {
+            stream,
+            config: config.map(TryInto::try_into).transpose()?,
+        })
+    }
+}
+
+impl TryFrom<api::CreateStreamRequest> for CreateStreamRequest {
+    type Error = ConvertError;
+    fn try_from(value: api::CreateStreamRequest) -> Result<Self, Self::Error> {
+        let api::CreateStreamRequest { stream, config } = value;
+        Ok(Self {
+            stream,
+            config: config.map(TryInto::try_into).transpose()?,
+        })
+    }
+}
+
+#[derive(Debug, Clone, TypedBuilder)]
 pub struct ListBasinsRequest {
     /// List basin names that begin with this prefix.  
     #[builder(setter(into))]
@@ -460,55 +535,11 @@
                 .map(TryInto::try_into)
                 .collect::<Result<Vec<BasinMetadata>, ConvertError>>()?,
             has_more,
-=======
-pub struct GetStreamConfigRequest {
-    #[builder(setter(into))]
-    pub stream: String,
-}
-
-impl From<GetStreamConfigRequest> for api::GetStreamConfigRequest {
-    fn from(value: GetStreamConfigRequest) -> Self {
-        let GetStreamConfigRequest { stream } = value;
-        Self { stream }
-    }
-}
-
-impl From<api::GetStreamConfigRequest> for GetStreamConfigRequest {
-    fn from(value: api::GetStreamConfigRequest) -> Self {
-        let api::GetStreamConfigRequest { stream } = value;
-        Self { stream }
-    }
-}
-
-#[derive(Debug, Clone)]
-pub struct GetStreamConfigResponse {
-    pub config: StreamConfig,
-}
-
-impl TryFrom<GetStreamConfigResponse> for api::GetStreamConfigResponse {
-    type Error = ConvertError;
-    fn try_from(value: GetStreamConfigResponse) -> Result<Self, Self::Error> {
-        let GetStreamConfigResponse { config } = value;
-        Ok(Self {
-            config: Some(config.try_into()?),
-        })
-    }
-}
-
-impl TryFrom<api::GetStreamConfigResponse> for GetStreamConfigResponse {
-    type Error = ConvertError;
-    fn try_from(value: api::GetStreamConfigResponse) -> Result<Self, Self::Error> {
-        let api::GetStreamConfigResponse { config } = value;
-        let config = config.ok_or("missing stream config")?;
-        Ok(Self {
-            config: config.try_into()?,
->>>>>>> 9755c6ba
-        })
-    }
-}
-
-#[derive(Debug, Clone, TypedBuilder)]
-<<<<<<< HEAD
+        })
+    }
+}
+
+#[derive(Debug, Clone, TypedBuilder)]
 pub struct DeleteBasinRequest {
     /// Name of the basin to delete.
     #[builder(setter(into))]
@@ -535,33 +566,5 @@
 impl From<api::DeleteBasinResponse> for DeleteBasinResponse {
     fn from(_: api::DeleteBasinResponse) -> Self {
         Self
-=======
-pub struct CreateStreamRequest {
-    #[builder(setter(into))]
-    pub stream: String,
-    #[builder(default)]
-    pub config: Option<StreamConfig>,
-}
-
-impl TryFrom<CreateStreamRequest> for api::CreateStreamRequest {
-    type Error = ConvertError;
-    fn try_from(value: CreateStreamRequest) -> Result<Self, Self::Error> {
-        let CreateStreamRequest { stream, config } = value;
-        Ok(Self {
-            stream,
-            config: config.map(TryInto::try_into).transpose()?,
-        })
-    }
-}
-
-impl TryFrom<api::CreateStreamRequest> for CreateStreamRequest {
-    type Error = ConvertError;
-    fn try_from(value: api::CreateStreamRequest) -> Result<Self, Self::Error> {
-        let api::CreateStreamRequest { stream, config } = value;
-        Ok(Self {
-            stream,
-            config: config.map(TryInto::try_into).transpose()?,
-        })
->>>>>>> 9755c6ba
     }
 }