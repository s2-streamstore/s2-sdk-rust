use prost_types::method_options::IdempotencyLevel;
use tonic::{transport::Channel, IntoRequest};

use super::ServiceRequest;
use crate::{
    api::{self, basin_service_client::BasinServiceClient},
    types,
};

#[derive(Debug, Clone)]
pub struct ListStreamsServiceRequest {
    client: BasinServiceClient<Channel>,
    req: types::ListStreamsRequest,
}

impl ListStreamsServiceRequest {
    pub fn new(client: BasinServiceClient<Channel>, req: types::ListStreamsRequest) -> Self {
        Self { client, req }
    }
}

impl ServiceRequest for ListStreamsServiceRequest {
    type ApiRequest = api::ListStreamsRequest;
    type Response = types::ListStreamsResponse;
    type ApiResponse = api::ListStreamsResponse;
    type Error = ListStreamsError;

    const IDEMPOTENCY_LEVEL: IdempotencyLevel = IdempotencyLevel::NoSideEffects;

    fn prepare_request(&self) -> Result<tonic::Request<Self::ApiRequest>, types::ConvertError> {
        let req: api::ListStreamsRequest = self.req.clone().try_into()?;
        Ok(req.into_request())
    }

    fn parse_response(
        &self,
        resp: tonic::Response<Self::ApiResponse>,
    ) -> Result<Self::Response, types::ConvertError> {
        Ok(resp.into_inner().into())
    }

    fn parse_status(&self, status: &tonic::Status) -> Result<Self::Response, Option<Self::Error>> {
        Err(match status.code() {
            tonic::Code::NotFound => Some(ListStreamsError::NotFound(status.message().to_string())),
            tonic::Code::InvalidArgument => Some(ListStreamsError::InvalidArgument(
                status.message().to_string(),
            )),
            _ => None,
        })
    }

    async fn send(
        &mut self,
        req: tonic::Request<Self::ApiRequest>,
    ) -> Result<tonic::Response<Self::ApiResponse>, tonic::Status> {
        self.client.list_streams(req).await
    }

    fn should_retry(&self, _err: &super::ServiceError<Self::Error>) -> bool {
        false
    }
}

#[derive(Debug, thiserror::Error)]
pub enum ListStreamsError {
    #[error("Not found: {0}")]
    NotFound(String),
    #[error("Invalid argument: {0}")]
    InvalidArgument(String),
}

#[derive(Debug, Clone)]
<<<<<<< HEAD
pub struct GetBasinConfigServiceRequest {
    client: BasinServiceClient<Channel>,
}

impl GetBasinConfigServiceRequest {
    pub fn new(client: BasinServiceClient<Channel>) -> Self {
        Self { client }
    }
}

impl ServiceRequest for GetBasinConfigServiceRequest {
    type ApiRequest = api::GetBasinConfigRequest;
    type Response = types::GetBasinConfigResponse;
    type ApiResponse = api::GetBasinConfigResponse;
    type Error = GetBasinConfigError;

    const IDEMPOTENCY_LEVEL: IdempotencyLevel = IdempotencyLevel::NoSideEffects;

    fn prepare_request(&self) -> Result<tonic::Request<Self::ApiRequest>, types::ConvertError> {
        Ok(api::GetBasinConfigRequest {}.into_request())
    }

    fn parse_response(
        &self,
        resp: tonic::Response<Self::ApiResponse>,
    ) -> Result<Self::Response, types::ConvertError> {
        resp.into_inner().try_into()
    }

    fn parse_status(&self, status: &tonic::Status) -> Result<Self::Response, Option<Self::Error>> {
        Err(match status.code() {
            tonic::Code::NotFound => {
                Some(GetBasinConfigError::NotFound(status.message().to_string()))
            }
            _ => None,
        })
    }

    async fn send(
        &mut self,
        req: tonic::Request<Self::ApiRequest>,
    ) -> Result<tonic::Response<Self::ApiResponse>, tonic::Status> {
        self.client.get_basin_config(req).await
    }

    fn should_retry(&self, _err: &super::ServiceError<Self::Error>) -> bool {
        false
    }
}

#[derive(Debug, thiserror::Error)]
pub enum GetBasinConfigError {
    #[error("Not found: {0}")]
    NotFound(String),
}

#[derive(Debug, Clone)]
=======
>>>>>>> 153aa1b2
pub struct GetStreamConfigServiceRequest {
    client: BasinServiceClient<Channel>,
    req: types::GetStreamConfigRequest,
}

impl GetStreamConfigServiceRequest {
    pub fn new(client: BasinServiceClient<Channel>, req: types::GetStreamConfigRequest) -> Self {
        Self { client, req }
    }
}

impl ServiceRequest for GetStreamConfigServiceRequest {
    type ApiRequest = api::GetStreamConfigRequest;
    type Response = types::GetStreamConfigResponse;
    type ApiResponse = api::GetStreamConfigResponse;
    type Error = GetStreamConfigError;

    const IDEMPOTENCY_LEVEL: IdempotencyLevel = IdempotencyLevel::NoSideEffects;

    fn prepare_request(&self) -> Result<tonic::Request<Self::ApiRequest>, types::ConvertError> {
        let req: api::GetStreamConfigRequest = self.req.clone().into();
        Ok(req.into_request())
    }

    fn parse_response(
        &self,
        resp: tonic::Response<Self::ApiResponse>,
    ) -> Result<Self::Response, types::ConvertError> {
        resp.into_inner().try_into()
    }

    fn parse_status(&self, status: &tonic::Status) -> Result<Self::Response, Option<Self::Error>> {
        Err(match status.code() {
            tonic::Code::NotFound => {
                Some(GetStreamConfigError::NotFound(status.message().to_string()))
            }
            tonic::Code::InvalidArgument => Some(GetStreamConfigError::InvalidArgument(
                status.message().to_string(),
            )),
            _ => None,
        })
    }

    async fn send(
        &mut self,
        req: tonic::Request<Self::ApiRequest>,
    ) -> Result<tonic::Response<Self::ApiResponse>, tonic::Status> {
        self.client.get_stream_config(req).await
    }

    fn should_retry(&self, _err: &super::ServiceError<Self::Error>) -> bool {
        false
    }
}

#[derive(Debug, thiserror::Error)]
pub enum GetStreamConfigError {
    #[error("Not found: {0}")]
    NotFound(String),
    #[error("Invalid argument: {0}")]
    InvalidArgument(String),
}

#[derive(Debug, Clone)]
pub struct CreateStreamServiceRequest {
    client: BasinServiceClient<Channel>,
    req: types::CreateStreamRequest,
}

impl CreateStreamServiceRequest {
    pub fn new(client: BasinServiceClient<Channel>, req: types::CreateStreamRequest) -> Self {
        Self { client, req }
    }
}

impl ServiceRequest for CreateStreamServiceRequest {
    type ApiRequest = api::CreateStreamRequest;
    type Response = ();
    type ApiResponse = api::CreateStreamResponse;
    type Error = CreateStreamError;

    const IDEMPOTENCY_LEVEL: IdempotencyLevel = IdempotencyLevel::IdempotencyUnknown;

    fn prepare_request(&self) -> Result<tonic::Request<Self::ApiRequest>, types::ConvertError> {
        let req: api::CreateStreamRequest = self.req.clone().try_into()?;
        Ok(req.into_request())
    }

    fn parse_response(
        &self,
        _resp: tonic::Response<Self::ApiResponse>,
    ) -> Result<Self::Response, types::ConvertError> {
        Ok(())
    }

    fn parse_status(&self, status: &tonic::Status) -> Result<Self::Response, Option<Self::Error>> {
        Err(match status.code() {
            tonic::Code::AlreadyExists => Some(CreateStreamError::AlreadyExists(
                status.message().to_string(),
            )),
            tonic::Code::NotFound => {
                Some(CreateStreamError::NotFound(status.message().to_string()))
            }
            tonic::Code::InvalidArgument => Some(CreateStreamError::InvalidArgument(
                status.message().to_string(),
            )),
            _ => None,
        })
    }

    async fn send(
        &mut self,
        req: tonic::Request<Self::ApiRequest>,
    ) -> Result<tonic::Response<Self::ApiResponse>, tonic::Status> {
        self.client.create_stream(req).await
    }

    fn should_retry(&self, _err: &super::ServiceError<Self::Error>) -> bool {
        false
    }
}

#[derive(Debug, thiserror::Error)]
pub enum CreateStreamError {
    #[error("Already exists: {0}")]
    AlreadyExists(String),
    #[error("Not found: {0}")]
    NotFound(String),
    #[error("Invalid argument: {0}")]
    InvalidArgument(String),
}

#[derive(Debug, Clone)]
pub struct DeleteStreamServiceRequest {
    client: BasinServiceClient<Channel>,
    req: types::DeleteStreamRequest,
}

impl DeleteStreamServiceRequest {
    pub fn new(client: BasinServiceClient<Channel>, req: types::DeleteStreamRequest) -> Self {
        Self { client, req }
    }
}

impl ServiceRequest for DeleteStreamServiceRequest {
    type ApiRequest = api::DeleteStreamRequest;
    type Response = ();
    type ApiResponse = api::DeleteStreamResponse;
    type Error = DeleteStreamError;

    const IDEMPOTENCY_LEVEL: IdempotencyLevel = IdempotencyLevel::Idempotent;

    fn prepare_request(&self) -> Result<tonic::Request<Self::ApiRequest>, types::ConvertError> {
        let req: api::DeleteStreamRequest = self.req.clone().into();
        Ok(req.into_request())
    }

    fn parse_response(
        &self,
        _resp: tonic::Response<Self::ApiResponse>,
    ) -> Result<Self::Response, types::ConvertError> {
        Ok(())
    }

    fn parse_status(&self, status: &tonic::Status) -> Result<Self::Response, Option<Self::Error>> {
        match status.code() {
            tonic::Code::NotFound if self.req.if_exists => Ok(()),
            tonic::Code::NotFound => Err(Some(DeleteStreamError::NotFound(
                status.message().to_string(),
            ))),
            tonic::Code::InvalidArgument => Err(Some(DeleteStreamError::InvalidArgument(
                status.message().to_string(),
            ))),
            _ => Err(None),
        }
    }

    async fn send(
        &mut self,
        req: tonic::Request<Self::ApiRequest>,
    ) -> Result<tonic::Response<Self::ApiResponse>, tonic::Status> {
        self.client.delete_stream(req).await
    }

    fn should_retry(&self, _err: &super::ServiceError<Self::Error>) -> bool {
        false
    }
}

#[derive(Debug, thiserror::Error)]
pub enum DeleteStreamError {
    #[error("Not found: {0}")]
    NotFound(String),
    #[error("Invalid argument: {0}")]
    InvalidArgument(String),
}

#[derive(Debug, Clone)]
<<<<<<< HEAD
pub struct ReconfigureBasinServiceRequest {
    client: BasinServiceClient<Channel>,
    req: types::ReconfigureBasinRequest,
}

impl ReconfigureBasinServiceRequest {
    pub fn new(client: BasinServiceClient<Channel>, req: types::ReconfigureBasinRequest) -> Self {
        Self { client, req }
    }
}

impl ServiceRequest for ReconfigureBasinServiceRequest {
    type ApiRequest = api::ReconfigureBasinRequest;
    type Response = ();
    type ApiResponse = api::ReconfigureBasinResponse;
    type Error = ReconfigureBasinError;

    const IDEMPOTENCY_LEVEL: IdempotencyLevel = IdempotencyLevel::IdempotencyUnknown;

    fn prepare_request(&self) -> Result<tonic::Request<Self::ApiRequest>, types::ConvertError> {
        let req: api::ReconfigureBasinRequest = self.req.clone().try_into()?;
        Ok(req.into_request())
    }

    fn parse_response(
        &self,
        _resp: tonic::Response<Self::ApiResponse>,
    ) -> Result<Self::Response, types::ConvertError> {
        Ok(())
    }

    fn parse_status(&self, status: &tonic::Status) -> Result<Self::Response, Option<Self::Error>> {
        Err(match status.code() {
            tonic::Code::NotFound => Some(ReconfigureBasinError::NotFound(
                status.message().to_string(),
            )),
            tonic::Code::InvalidArgument => Some(ReconfigureBasinError::InvalidArgument(
                status.message().to_string(),
            )),
            _ => None,
        })
    }

    async fn send(
        &mut self,
        req: tonic::Request<Self::ApiRequest>,
    ) -> Result<tonic::Response<Self::ApiResponse>, tonic::Status> {
        self.client.reconfigure_basin(req).await
    }

    fn should_retry(&self, _err: &super::ServiceError<Self::Error>) -> bool {
        false
    }
}

#[derive(Debug, thiserror::Error)]
pub enum ReconfigureBasinError {
    #[error("Not found: {0}")]
    NotFound(String),
    #[error("Invalid argument: {0}")]
    InvalidArgument(String),
}

#[derive(Debug, Clone)]
=======
>>>>>>> 153aa1b2
pub struct ReconfigureStreamServiceRequest {
    client: BasinServiceClient<Channel>,
    req: types::ReconfigureStreamRequest,
}

impl ReconfigureStreamServiceRequest {
    pub fn new(client: BasinServiceClient<Channel>, req: types::ReconfigureStreamRequest) -> Self {
        Self { client, req }
    }
}

impl ServiceRequest for ReconfigureStreamServiceRequest {
    type ApiRequest = api::ReconfigureStreamRequest;
    type Response = ();
    type ApiResponse = api::ReconfigureStreamResponse;
    type Error = ReconfigureStreamError;

    const IDEMPOTENCY_LEVEL: IdempotencyLevel = IdempotencyLevel::IdempotencyUnknown;

    fn prepare_request(&self) -> Result<tonic::Request<Self::ApiRequest>, types::ConvertError> {
        let req: api::ReconfigureStreamRequest = self.req.clone().try_into()?;
        Ok(req.into_request())
    }

    fn parse_response(
        &self,
        _resp: tonic::Response<Self::ApiResponse>,
    ) -> Result<Self::Response, types::ConvertError> {
        Ok(())
    }

    fn parse_status(&self, status: &tonic::Status) -> Result<Self::Response, Option<Self::Error>> {
        Err(match status.code() {
            tonic::Code::NotFound => Some(ReconfigureStreamError::NotFound(
                status.message().to_string(),
            )),
            tonic::Code::InvalidArgument => Some(ReconfigureStreamError::InvalidArgument(
                status.message().to_string(),
            )),
            _ => None,
        })
    }

    async fn send(
        &mut self,
        req: tonic::Request<Self::ApiRequest>,
    ) -> Result<tonic::Response<Self::ApiResponse>, tonic::Status> {
        self.client.reconfigure_stream(req).await
    }

    fn should_retry(&self, _err: &super::ServiceError<Self::Error>) -> bool {
        false
    }
}

#[derive(Debug, thiserror::Error)]
pub enum ReconfigureStreamError {
    #[error("Not found: {0}")]
    NotFound(String),
    #[error("Invalid argument: {0}")]
    InvalidArgument(String),
}<|MERGE_RESOLUTION|>--- conflicted
+++ resolved
@@ -70,66 +70,6 @@
 }
 
 #[derive(Debug, Clone)]
-<<<<<<< HEAD
-pub struct GetBasinConfigServiceRequest {
-    client: BasinServiceClient<Channel>,
-}
-
-impl GetBasinConfigServiceRequest {
-    pub fn new(client: BasinServiceClient<Channel>) -> Self {
-        Self { client }
-    }
-}
-
-impl ServiceRequest for GetBasinConfigServiceRequest {
-    type ApiRequest = api::GetBasinConfigRequest;
-    type Response = types::GetBasinConfigResponse;
-    type ApiResponse = api::GetBasinConfigResponse;
-    type Error = GetBasinConfigError;
-
-    const IDEMPOTENCY_LEVEL: IdempotencyLevel = IdempotencyLevel::NoSideEffects;
-
-    fn prepare_request(&self) -> Result<tonic::Request<Self::ApiRequest>, types::ConvertError> {
-        Ok(api::GetBasinConfigRequest {}.into_request())
-    }
-
-    fn parse_response(
-        &self,
-        resp: tonic::Response<Self::ApiResponse>,
-    ) -> Result<Self::Response, types::ConvertError> {
-        resp.into_inner().try_into()
-    }
-
-    fn parse_status(&self, status: &tonic::Status) -> Result<Self::Response, Option<Self::Error>> {
-        Err(match status.code() {
-            tonic::Code::NotFound => {
-                Some(GetBasinConfigError::NotFound(status.message().to_string()))
-            }
-            _ => None,
-        })
-    }
-
-    async fn send(
-        &mut self,
-        req: tonic::Request<Self::ApiRequest>,
-    ) -> Result<tonic::Response<Self::ApiResponse>, tonic::Status> {
-        self.client.get_basin_config(req).await
-    }
-
-    fn should_retry(&self, _err: &super::ServiceError<Self::Error>) -> bool {
-        false
-    }
-}
-
-#[derive(Debug, thiserror::Error)]
-pub enum GetBasinConfigError {
-    #[error("Not found: {0}")]
-    NotFound(String),
-}
-
-#[derive(Debug, Clone)]
-=======
->>>>>>> 153aa1b2
 pub struct GetStreamConfigServiceRequest {
     client: BasinServiceClient<Channel>,
     req: types::GetStreamConfigRequest,
@@ -328,73 +268,6 @@
 }
 
 #[derive(Debug, Clone)]
-<<<<<<< HEAD
-pub struct ReconfigureBasinServiceRequest {
-    client: BasinServiceClient<Channel>,
-    req: types::ReconfigureBasinRequest,
-}
-
-impl ReconfigureBasinServiceRequest {
-    pub fn new(client: BasinServiceClient<Channel>, req: types::ReconfigureBasinRequest) -> Self {
-        Self { client, req }
-    }
-}
-
-impl ServiceRequest for ReconfigureBasinServiceRequest {
-    type ApiRequest = api::ReconfigureBasinRequest;
-    type Response = ();
-    type ApiResponse = api::ReconfigureBasinResponse;
-    type Error = ReconfigureBasinError;
-
-    const IDEMPOTENCY_LEVEL: IdempotencyLevel = IdempotencyLevel::IdempotencyUnknown;
-
-    fn prepare_request(&self) -> Result<tonic::Request<Self::ApiRequest>, types::ConvertError> {
-        let req: api::ReconfigureBasinRequest = self.req.clone().try_into()?;
-        Ok(req.into_request())
-    }
-
-    fn parse_response(
-        &self,
-        _resp: tonic::Response<Self::ApiResponse>,
-    ) -> Result<Self::Response, types::ConvertError> {
-        Ok(())
-    }
-
-    fn parse_status(&self, status: &tonic::Status) -> Result<Self::Response, Option<Self::Error>> {
-        Err(match status.code() {
-            tonic::Code::NotFound => Some(ReconfigureBasinError::NotFound(
-                status.message().to_string(),
-            )),
-            tonic::Code::InvalidArgument => Some(ReconfigureBasinError::InvalidArgument(
-                status.message().to_string(),
-            )),
-            _ => None,
-        })
-    }
-
-    async fn send(
-        &mut self,
-        req: tonic::Request<Self::ApiRequest>,
-    ) -> Result<tonic::Response<Self::ApiResponse>, tonic::Status> {
-        self.client.reconfigure_basin(req).await
-    }
-
-    fn should_retry(&self, _err: &super::ServiceError<Self::Error>) -> bool {
-        false
-    }
-}
-
-#[derive(Debug, thiserror::Error)]
-pub enum ReconfigureBasinError {
-    #[error("Not found: {0}")]
-    NotFound(String),
-    #[error("Invalid argument: {0}")]
-    InvalidArgument(String),
-}
-
-#[derive(Debug, Clone)]
-=======
->>>>>>> 153aa1b2
 pub struct ReconfigureStreamServiceRequest {
     client: BasinServiceClient<Channel>,
     req: types::ReconfigureStreamRequest,
