--- conflicted
+++ resolved
@@ -21,17 +21,11 @@
             GetStreamConfigError, GetStreamConfigServiceRequest, ListStreamsError,
             ListStreamsServiceRequest, ReconfigureBasinError, ReconfigureBasinServiceRequest,
             ReconfigureStreamError, ReconfigureStreamServiceRequest,
-<<<<<<< HEAD
         },
         send_request,
         stream::{
             AppendError, AppendServiceRequest, GetNextSeqNumError, GetNextSeqNumServiceRequest,
         },
-=======
-        },
-        send_request,
-        stream::{GetNextSeqNumError, GetNextSeqNumServiceRequest},
->>>>>>> 7c0283d7
         ServiceError, ServiceRequest,
     },
     types,
@@ -277,7 +271,6 @@
             )
             .await
     }
-<<<<<<< HEAD
 
     pub async fn append(
         &self,
@@ -290,8 +283,6 @@
             )
             .await
     }
-=======
->>>>>>> 7c0283d7
 }
 
 #[derive(Debug, Clone)]
