use std::{fmt::Display, str::FromStr, time::Duration};

use backon::{ConstantBuilder, Retryable};
use http::uri::Authority;
use secrecy::SecretString;
use sync_docs::sync_docs;
use tonic::transport::{Channel, ClientTlsConfig, Endpoint};

use crate::{
    api::{
        account_service_client::AccountServiceClient, basin_service_client::BasinServiceClient,
        stream_service_client::StreamServiceClient,
    },
    service::{
        account::{
            CreateBasinError, CreateBasinServiceRequest, DeleteBasinError,
            DeleteBasinServiceRequest, GetBasinConfigError, GetBasinConfigServiceRequest,
            ListBasinsError, ListBasinsServiceRequest, ReconfigureBasinError,
            ReconfigureBasinServiceRequest,
        },
        basin::{
            CreateStreamError, CreateStreamServiceRequest, DeleteStreamError,
            DeleteStreamServiceRequest, GetStreamConfigError, GetStreamConfigServiceRequest,
            ListStreamsError, ListStreamsServiceRequest, ReconfigureStreamError,
            ReconfigureStreamServiceRequest,
        },
        send_request,
        stream::{
            AppendError, AppendServiceRequest, AppendSessionError, AppendSessionServiceRequest,
            CheckTailError, CheckTailServiceRequest, ReadError, ReadServiceRequest,
            ReadSessionError, ReadSessionServiceRequest,
        },
        RetryableRequest, ServiceError, ServiceRequest, Streaming,
    },
    types,
};

/// Cloud deployment to be used to connect the client with.
///
/// Can be used to create the client with default hosted URIs:
///
/// ```
/// # use streamstore::client::{ClientConfig, HostCloud};
/// let client_config = ClientConfig::new("<token>")
///     .with_host_uri(HostCloud::Aws);
/// ```
#[derive(Debug, Clone, Copy, PartialEq, Eq, Default)]
pub enum HostCloud {
    /// S2 hosted on AWS.
    #[default]
    Aws,
}

impl HostCloud {
    const AWS: &'static str = "aws";

    fn as_str(&self) -> &'static str {
        match self {
            Self::Aws => Self::AWS,
        }
    }

    pub fn cell_endpoint(&self) -> Authority {
        format!("{}.s2.dev", self.as_str()).parse().unwrap()
    }

    pub fn basin_zone(&self) -> Option<Authority> {
        Some(format!("b.{}.s2.dev", self.as_str()).parse().unwrap())
    }
}

impl Display for HostCloud {
    fn fmt(&self, f: &mut std::fmt::Formatter<'_>) -> std::fmt::Result {
        f.write_str(self.as_str())
    }
}

impl FromStr for HostCloud {
    type Err = InvalidHostError;

    fn from_str(s: &str) -> Result<Self, Self::Err> {
        if s.eq_ignore_ascii_case(Self::AWS) {
            Ok(Self::Aws)
        } else {
            Err(InvalidHostError(s.to_string()))
        }
    }
}

#[derive(Debug, Clone, thiserror::Error)]
#[error("Invalid host: {0}")]
pub struct InvalidHostError(pub String);

impl From<HostCloud> for HostEndpoints {
    fn from(value: HostCloud) -> Self {
        Self {
            cell: value.cell_endpoint(),
            basin_zone: value.basin_zone(),
        }
    }
}

/// Endpoints for the hosted S2 environment.
#[derive(Debug, Clone)]
pub struct HostEndpoints {
    pub cell: Authority,
    pub basin_zone: Option<Authority>,
}

impl Default for HostEndpoints {
    fn default() -> Self {
        HostCloud::default().into()
    }
}

impl HostEndpoints {
    pub fn from_env() -> Result<Self, InvalidHostError> {
        fn env_var<T>(
            name: &str,
            parse: impl FnOnce(&str) -> Result<T, InvalidHostError>,
        ) -> Result<Option<T>, InvalidHostError> {
            match std::env::var(name) {
                Ok(value) => Ok(Some(parse(&value)?)),
                Err(std::env::VarError::NotPresent) => Ok(None),
                Err(std::env::VarError::NotUnicode(value)) => {
                    Err(InvalidHostError(value.to_string_lossy().to_string()))
                }
            }
        }
        fn parse_authority(v: &str) -> Result<Authority, InvalidHostError> {
            v.parse().map_err(|_| InvalidHostError(v.to_owned()))
        }
        let cloud = env_var("S2_CLOUD", HostCloud::from_str)?.unwrap_or(HostCloud::default());
        let cell = env_var("S2_CELL", parse_authority)?;
        let basin_zone = env_var("S2_BASIN_ZONE", parse_authority)?;
        let endpoints = match (cell, basin_zone, cloud) {
            (None, None, cloud) => cloud.into(),
            (Some(cell), basin_zone, _) => Self { cell, basin_zone },
            (None, Some(basin_zone), cloud) => Self {
                cell: cloud.cell_endpoint(),
                basin_zone: Some(basin_zone),
            },
        };
        Ok(endpoints)
    }
}

/// Client configuration to be used to connect with the host.
#[derive(Debug, Clone)]
pub struct ClientConfig {
    /// Auth token for the client.
    pub token: SecretString,
    /// Host URI to connect with.
    pub host_endpoint: HostEndpoints,
    /// Timeout for connecting/reconnecting.
    pub connection_timeout: Duration,
    /// Timeout for a particular request.
    pub request_timeout: Duration,
    /// User agent to be used for the client.
    pub user_agent: String,
}

impl ClientConfig {
    /// Construct a new client configuration with given auth token and other
    /// defaults.
    pub fn new(token: impl Into<String>) -> Self {
        Self {
            token: token.into().into(),
            host_endpoint: HostEndpoints::default(),
            connection_timeout: Duration::from_secs(3),
            request_timeout: Duration::from_secs(5),
            user_agent: "s2-sdk-rust".to_string(),
        }
    }

    /// Construct from an existing configuration with the new host URIs.
    pub fn with_host_endpoint(self, host_endpoint: impl Into<HostEndpoints>) -> Self {
        Self {
            host_endpoint: host_endpoint.into(),
            ..self
        }
    }

    /// Construct from an existing configuration with the new connection
    /// timeout.
    pub fn with_connection_timeout(self, connection_timeout: impl Into<Duration>) -> Self {
        Self {
            connection_timeout: connection_timeout.into(),
            ..self
        }
    }

    /// Construct from an existing configuration with the new request timeout.
    pub fn with_request_timeout(self, request_timeout: impl Into<Duration>) -> Self {
        Self {
            request_timeout: request_timeout.into(),
            ..self
        }
    }

    /// Construct from an existing configuration with the new user agent.
    pub fn with_user_agent(self, user_agent: impl Into<String>) -> Self {
        Self {
            user_agent: user_agent.into(),
            ..self
        }
    }
}

/// The S2 client to interact with the API.
#[derive(Debug, Clone)]
pub struct Client {
    inner: ClientInner,
}

impl Client {
    /// Create the client to connect with the S2 API.
    pub fn new(config: ClientConfig) -> Result<Self, ClientError> {
        Ok(Self {
            inner: ClientInner::new_cell(config)?,
        })
    }

<<<<<<< HEAD
=======
    /// Connect the client with the S2 API.
    pub async fn connect(config: ClientConfig) -> Result<Self, ConnectError> {
        Self::connect_inner(config, /* force_lazy_connection = */ false).await
    }

    #[cfg(feature = "connector")]
    pub async fn connect_with_connector<C>(
        config: ClientConfig,
        connector: C,
    ) -> Result<Self, ConnectError>
    where
        C: tower_service::Service<http::Uri> + Send + 'static,
        C::Response: hyper::rt::Read + hyper::rt::Write + Send + Unpin,
        C::Future: Send,
        C::Error: std::error::Error + Send + Sync + 'static,
    {
        Ok(Self {
            inner: ClientInner::connect_cell_with_connector(config, connector).await?,
        })
    }

>>>>>>> f1c1b156
    /// Get the client to interact with the S2 basin service API.
    pub fn basin_client(&self, basin: impl Into<String>) -> Result<BasinClient, ClientError> {
        Ok(BasinClient {
            inner: self.inner.new_basin(basin)?,
        })
    }

    #[sync_docs]
    pub async fn list_basins(
        &self,
        req: types::ListBasinsRequest,
    ) -> Result<types::ListBasinsResponse, ServiceError<ListBasinsError>> {
        self.inner
            .send_retryable(ListBasinsServiceRequest::new(
                self.inner.account_service_client(),
                req,
            ))
            .await
    }

    #[sync_docs]
    pub async fn create_basin(
        &self,
        req: types::CreateBasinRequest,
    ) -> Result<types::BasinMetadata, ServiceError<CreateBasinError>> {
        self.inner
            .send(CreateBasinServiceRequest::new(
                self.inner.account_service_client(),
                req,
            ))
            .await
    }

    #[sync_docs]
    pub async fn delete_basin(
        &self,
        req: types::DeleteBasinRequest,
    ) -> Result<(), ServiceError<DeleteBasinError>> {
        self.inner
            .send_retryable(DeleteBasinServiceRequest::new(
                self.inner.account_service_client(),
                req,
            ))
            .await
    }

    #[sync_docs]
    pub async fn get_basin_config(
        &self,
        basin: impl Into<String>,
    ) -> Result<types::BasinConfig, ServiceError<GetBasinConfigError>> {
        self.inner
            .send_retryable(GetBasinConfigServiceRequest::new(
                self.inner.account_service_client(),
                basin,
            ))
            .await
    }

    #[sync_docs]
    pub async fn reconfigure_basin(
        &self,
        req: types::ReconfigureBasinRequest,
    ) -> Result<(), ServiceError<ReconfigureBasinError>> {
        self.inner
            .send_retryable(ReconfigureBasinServiceRequest::new(
                self.inner.account_service_client(),
                req,
            ))
            .await
    }
}

/// Client to interact with the S2 basin service API.
#[derive(Debug, Clone)]
pub struct BasinClient {
    inner: ClientInner,
}

impl BasinClient {
    /// Create the client to connect with the S2 basin service API.
    pub fn new(config: ClientConfig, basin: impl Into<String>) -> Result<Self, ClientError> {
        let client = Client::new(config)?;
        client.basin_client(basin)
    }

    #[cfg(feature = "connector")]
    pub async fn connect_with_connector<C>(
        config: ClientConfig,
        basin: impl Into<String>,
        connector: C,
    ) -> Result<Self, ConnectError>
    where
        C: tower_service::Service<http::Uri> + Send + 'static,
        C::Response: hyper::rt::Read + hyper::rt::Write + Send + Unpin,
        C::Future: Send,
        C::Error: std::error::Error + Send + Sync + 'static,
    {
        let client = Client::connect_with_connector(config, connector).await?;
        client.basin_client(basin).await
    }

    /// Get the client to interact with the S2 stream service API.
    pub fn stream_client(&self, stream: impl Into<String>) -> StreamClient {
        StreamClient {
            inner: self.inner.clone(),
            stream: stream.into(),
        }
    }

    #[sync_docs]
    pub async fn create_stream(
        &self,
        req: types::CreateStreamRequest,
    ) -> Result<(), ServiceError<CreateStreamError>> {
        self.inner
            .send(CreateStreamServiceRequest::new(
                self.inner.basin_service_client(),
                req,
            ))
            .await
    }

    #[sync_docs]
    pub async fn list_streams(
        &self,
        req: types::ListStreamsRequest,
    ) -> Result<types::ListStreamsResponse, ServiceError<ListStreamsError>> {
        self.inner
            .send_retryable(ListStreamsServiceRequest::new(
                self.inner.basin_service_client(),
                req,
            ))
            .await
    }

    #[sync_docs]
    pub async fn get_stream_config(
        &self,
        stream: impl Into<String>,
    ) -> Result<types::StreamConfig, ServiceError<GetStreamConfigError>> {
        self.inner
            .send_retryable(GetStreamConfigServiceRequest::new(
                self.inner.basin_service_client(),
                stream,
            ))
            .await
    }

    #[sync_docs]
    pub async fn reconfigure_stream(
        &self,
        req: types::ReconfigureStreamRequest,
    ) -> Result<(), ServiceError<ReconfigureStreamError>> {
        self.inner
            .send(ReconfigureStreamServiceRequest::new(
                self.inner.basin_service_client(),
                req,
            ))
            .await
    }

    #[sync_docs]
    pub async fn delete_stream(
        &self,
        req: types::DeleteStreamRequest,
    ) -> Result<(), ServiceError<DeleteStreamError>> {
        self.inner
            .send_retryable(DeleteStreamServiceRequest::new(
                self.inner.basin_service_client(),
                req,
            ))
            .await
    }
}

/// Client to interact with the S2 stream service API.
#[derive(Debug, Clone)]
pub struct StreamClient {
    inner: ClientInner,
    stream: String,
}

impl StreamClient {
    /// Create the client to connect with the S2 stream service API.
    pub async fn new(
        config: ClientConfig,
        basin: impl Into<String>,
        stream: impl Into<String>,
    ) -> Result<Self, ClientError> {
        BasinClient::new(config, basin).map(|client| client.stream_client(stream))
    }

    #[cfg(feature = "connector")]
    pub async fn connect_with_connector<C>(
        config: ClientConfig,
        basin: impl Into<String>,
        stream: impl Into<String>,
        connector: C,
    ) -> Result<Self, ConnectError>
    where
        C: tower_service::Service<http::Uri> + Send + 'static,
        C::Response: hyper::rt::Read + hyper::rt::Write + Send + Unpin,
        C::Future: Send,
        C::Error: std::error::Error + Send + Sync + 'static,
    {
        BasinClient::connect_with_connector(config, basin, connector)
            .await
            .map(|client| client.stream_client(stream))
    }

    #[sync_docs]
    pub async fn check_tail(&self) -> Result<u64, ServiceError<CheckTailError>> {
        self.inner
            .send_retryable(CheckTailServiceRequest::new(
                self.inner.stream_service_client(),
                &self.stream,
            ))
            .await
    }

    #[sync_docs]
    pub async fn read(
        &self,
        req: types::ReadRequest,
    ) -> Result<types::ReadOutput, ServiceError<ReadError>> {
        self.inner
            .send_retryable(ReadServiceRequest::new(
                self.inner.stream_service_client(),
                &self.stream,
                req,
            ))
            .await
    }

    #[sync_docs]
    pub async fn read_session(
        &self,
        req: types::ReadSessionRequest,
    ) -> Result<
        Streaming<types::ReadSessionResponse, ReadSessionError>,
        ServiceError<ReadSessionError>,
    > {
        self.inner
            .send_retryable(ReadSessionServiceRequest::new(
                self.inner.stream_service_client(),
                &self.stream,
                req,
            ))
            .await
            .map(Streaming::new)
    }

    #[sync_docs]
    pub async fn append(
        &self,
        req: types::AppendInput,
    ) -> Result<types::AppendOutput, ServiceError<AppendError>> {
        self.inner
            .send(AppendServiceRequest::new(
                self.inner.stream_service_client(),
                &self.stream,
                req,
            ))
            .await
    }

    #[sync_docs]
    pub async fn append_session<S>(
        &self,
        req: S,
    ) -> Result<Streaming<types::AppendOutput, AppendSessionError>, ServiceError<AppendSessionError>>
    where
        S: 'static + Send + futures::Stream<Item = types::AppendInput> + Unpin,
    {
        self.inner
            .send(AppendSessionServiceRequest::new(
                self.inner.stream_service_client(),
                &self.stream,
                req,
            ))
            .await
            .map(Streaming::new)
    }
}

#[derive(Debug, Clone)]
struct ClientInner {
    channel: Channel,
    basin: Option<String>,
    config: ClientConfig,
}

impl ClientInner {
    fn new_cell(config: ClientConfig) -> Result<Self, ClientError> {
        let cell_endpoint = config.host_endpoint.cell.clone();
        Self::new(config, cell_endpoint)
    }

<<<<<<< HEAD
    fn new_basin(&self, basin: impl Into<String>) -> Result<Self, ClientError> {
=======
    #[cfg(feature = "connector")]
    async fn connect_cell_with_connector<C>(
        config: ClientConfig,
        connector: C,
    ) -> Result<Self, ConnectError>
    where
        C: tower_service::Service<http::Uri> + Send + 'static,
        C::Response: hyper::rt::Read + hyper::rt::Write + Send + Unpin,
        C::Future: Send,
        C::Error: std::error::Error + Send + Sync + 'static,
    {
        let cell_endpoint = config.host_endpoint.cell.clone();
        Self::connect_with_connector(config, cell_endpoint, connector).await
    }

    async fn connect_basin(
        &self,
        basin: impl Into<String>,
        force_lazy_connection: bool,
    ) -> Result<Self, ConnectError> {
>>>>>>> f1c1b156
        let basin = basin.into();

        match self.config.host_endpoint.basin_zone.clone() {
            Some(endpoint) => {
                let basin_endpoint: Authority = format!("{basin}.{endpoint}").parse()?;
                ClientInner::new(self.config.clone(), basin_endpoint)
            }
            None => Ok(Self {
                basin: Some(basin),
                ..self.clone()
            }),
        }
    }

    fn new(config: ClientConfig, endpoint: Authority) -> Result<Self, ClientError> {
        let endpoint = format!("https://{endpoint}")
            .parse::<Endpoint>()?
            .user_agent(config.user_agent.clone())?
            .http2_adaptive_window(true)
            .tls_config(
                ClientTlsConfig::default()
                    .with_webpki_roots()
                    .assume_http2(true),
            )?
            .connect_timeout(config.connection_timeout)
            .timeout(config.request_timeout);
        Ok(Self {
            channel: endpoint.connect_lazy(),
            basin: None,
            config,
        })
    }

    #[cfg(feature = "connector")]
    async fn connect_with_connector<C>(
        config: ClientConfig,
        endpoint: Authority,
        connector: C,
    ) -> Result<Self, ConnectError>
    where
        C: tower_service::Service<http::Uri> + Send + 'static,
        C::Response: hyper::rt::Read + hyper::rt::Write + Send + Unpin,
        C::Future: Send,
        C::Error: std::error::Error + Send + Sync + 'static,
    {
        let endpoint = format!("http://{endpoint}")
            .parse::<Endpoint>()?
            .user_agent(config.user_agent.clone())?
            .http2_adaptive_window(true)
            .keep_alive_timeout(Duration::from_secs(5))
            .http2_keep_alive_interval(Duration::from_secs(5))
            .connect_timeout(config.connection_timeout)
            .timeout(config.request_timeout);

        let channel = endpoint.connect_with_connector(connector).await?;
        Ok(Self {
            channel,
            basin: None,
            config,
        })
    }

    async fn send<T: ServiceRequest>(
        &self,
        service_req: T,
    ) -> Result<T::Response, ServiceError<T::Error>> {
        send_request(service_req, &self.config.token, self.basin.as_deref()).await
    }

    async fn send_retryable<T: RetryableRequest>(
        &self,
        service_req: T,
    ) -> Result<T::Response, ServiceError<T::Error>> {
        let retry_fn = || async { self.send(service_req.clone()).await };

        retry_fn
            .retry(ConstantBuilder::default()) // TODO: Configure retry.
            .when(|e| service_req.should_retry(e))
            .await
    }

    fn account_service_client(&self) -> AccountServiceClient<Channel> {
        AccountServiceClient::new(self.channel.clone())
    }

    fn basin_service_client(&self) -> BasinServiceClient<Channel> {
        BasinServiceClient::new(self.channel.clone())
    }

    fn stream_service_client(&self) -> StreamServiceClient<Channel> {
        StreamServiceClient::new(self.channel.clone())
    }
}

/// Error connecting to S2 endpoint.
#[derive(Debug, thiserror::Error)]
pub enum ClientError {
    #[error(transparent)]
    TonicTransportError(#[from] tonic::transport::Error),
    #[error(transparent)]
    UriParseError(#[from] http::uri::InvalidUri),
}<|MERGE_RESOLUTION|>--- conflicted
+++ resolved
@@ -2,6 +2,7 @@
 
 use backon::{ConstantBuilder, Retryable};
 use http::uri::Authority;
+use hyper_util::client::legacy::connect::HttpConnector;
 use secrecy::SecretString;
 use sync_docs::sync_docs;
 use tonic::transport::{Channel, ClientTlsConfig, Endpoint};
@@ -35,6 +36,8 @@
     types,
 };
 
+const DEFAULT_HTTP_CONNECTOR: Option<HttpConnector> = None;
+
 /// Cloud deployment to be used to connect the client with.
 ///
 /// Can be used to create the client with default hosted URIs:
@@ -158,6 +161,9 @@
     pub request_timeout: Duration,
     /// User agent to be used for the client.
     pub user_agent: String,
+    /// URI scheme to use to connect.
+    #[cfg(feature = "connector")]
+    pub uri_scheme: http::uri::Scheme,
 }
 
 impl ClientConfig {
@@ -170,6 +176,8 @@
             connection_timeout: Duration::from_secs(3),
             request_timeout: Duration::from_secs(5),
             user_agent: "s2-sdk-rust".to_string(),
+            #[cfg(feature = "connector")]
+            uri_scheme: http::uri::Scheme::HTTPS,
         }
     }
 
@@ -205,6 +213,15 @@
             ..self
         }
     }
+
+    /// Construct from an existing configuration with the new URI scheme.
+    #[cfg(feature = "connector")]
+    pub fn with_uri_scheme(self, uri_scheme: impl Into<http::uri::Scheme>) -> Self {
+        Self {
+            uri_scheme: uri_scheme.into(),
+            ..self
+        }
+    }
 }
 
 /// The S2 client to interact with the API.
@@ -217,22 +234,12 @@
     /// Create the client to connect with the S2 API.
     pub fn new(config: ClientConfig) -> Result<Self, ClientError> {
         Ok(Self {
-            inner: ClientInner::new_cell(config)?,
+            inner: ClientInner::new_cell(config, DEFAULT_HTTP_CONNECTOR)?,
         })
     }
 
-<<<<<<< HEAD
-=======
-    /// Connect the client with the S2 API.
-    pub async fn connect(config: ClientConfig) -> Result<Self, ConnectError> {
-        Self::connect_inner(config, /* force_lazy_connection = */ false).await
-    }
-
     #[cfg(feature = "connector")]
-    pub async fn connect_with_connector<C>(
-        config: ClientConfig,
-        connector: C,
-    ) -> Result<Self, ConnectError>
+    pub fn new_with_connector<C>(config: ClientConfig, connector: C) -> Result<Self, ClientError>
     where
         C: tower_service::Service<http::Uri> + Send + 'static,
         C::Response: hyper::rt::Read + hyper::rt::Write + Send + Unpin,
@@ -240,11 +247,10 @@
         C::Error: std::error::Error + Send + Sync + 'static,
     {
         Ok(Self {
-            inner: ClientInner::connect_cell_with_connector(config, connector).await?,
+            inner: ClientInner::new_cell(config, Some(connector))?,
         })
     }
 
->>>>>>> f1c1b156
     /// Get the client to interact with the S2 basin service API.
     pub fn basin_client(&self, basin: impl Into<String>) -> Result<BasinClient, ClientError> {
         Ok(BasinClient {
@@ -332,19 +338,19 @@
     }
 
     #[cfg(feature = "connector")]
-    pub async fn connect_with_connector<C>(
+    pub fn new_with_connector<C>(
         config: ClientConfig,
         basin: impl Into<String>,
         connector: C,
-    ) -> Result<Self, ConnectError>
+    ) -> Result<Self, ClientError>
     where
         C: tower_service::Service<http::Uri> + Send + 'static,
         C::Response: hyper::rt::Read + hyper::rt::Write + Send + Unpin,
         C::Future: Send,
         C::Error: std::error::Error + Send + Sync + 'static,
     {
-        let client = Client::connect_with_connector(config, connector).await?;
-        client.basin_client(basin).await
+        let client = Client::new_with_connector(config, connector)?;
+        client.basin_client(basin)
     }
 
     /// Get the client to interact with the S2 stream service API.
@@ -439,20 +445,19 @@
     }
 
     #[cfg(feature = "connector")]
-    pub async fn connect_with_connector<C>(
+    pub fn new_with_connector<C>(
         config: ClientConfig,
         basin: impl Into<String>,
         stream: impl Into<String>,
         connector: C,
-    ) -> Result<Self, ConnectError>
+    ) -> Result<Self, ClientError>
     where
         C: tower_service::Service<http::Uri> + Send + 'static,
         C::Response: hyper::rt::Read + hyper::rt::Write + Send + Unpin,
         C::Future: Send,
         C::Error: std::error::Error + Send + Sync + 'static,
     {
-        BasinClient::connect_with_connector(config, basin, connector)
-            .await
+        BasinClient::new_with_connector(config, basin, connector)
             .map(|client| client.stream_client(stream))
     }
 
@@ -539,19 +544,7 @@
 }
 
 impl ClientInner {
-    fn new_cell(config: ClientConfig) -> Result<Self, ClientError> {
-        let cell_endpoint = config.host_endpoint.cell.clone();
-        Self::new(config, cell_endpoint)
-    }
-
-<<<<<<< HEAD
-    fn new_basin(&self, basin: impl Into<String>) -> Result<Self, ClientError> {
-=======
-    #[cfg(feature = "connector")]
-    async fn connect_cell_with_connector<C>(
-        config: ClientConfig,
-        connector: C,
-    ) -> Result<Self, ConnectError>
+    fn new_cell<C>(config: ClientConfig, connector: Option<C>) -> Result<Self, ClientError>
     where
         C: tower_service::Service<http::Uri> + Send + 'static,
         C::Response: hyper::rt::Read + hyper::rt::Write + Send + Unpin,
@@ -559,21 +552,16 @@
         C::Error: std::error::Error + Send + Sync + 'static,
     {
         let cell_endpoint = config.host_endpoint.cell.clone();
-        Self::connect_with_connector(config, cell_endpoint, connector).await
-    }
-
-    async fn connect_basin(
-        &self,
-        basin: impl Into<String>,
-        force_lazy_connection: bool,
-    ) -> Result<Self, ConnectError> {
->>>>>>> f1c1b156
+        Self::new(config, cell_endpoint, connector)
+    }
+
+    fn new_basin(&self, basin: impl Into<String>) -> Result<Self, ClientError> {
         let basin = basin.into();
 
         match self.config.host_endpoint.basin_zone.clone() {
             Some(endpoint) => {
                 let basin_endpoint: Authority = format!("{basin}.{endpoint}").parse()?;
-                ClientInner::new(self.config.clone(), basin_endpoint)
+                ClientInner::new(self.config.clone(), basin_endpoint, DEFAULT_HTTP_CONNECTOR)
             }
             None => Ok(Self {
                 basin: Some(basin),
@@ -582,8 +570,23 @@
         }
     }
 
-    fn new(config: ClientConfig, endpoint: Authority) -> Result<Self, ClientError> {
-        let endpoint = format!("https://{endpoint}")
+    fn new<C>(
+        config: ClientConfig,
+        endpoint: Authority,
+        connector: Option<C>,
+    ) -> Result<Self, ClientError>
+    where
+        C: tower_service::Service<http::Uri> + Send + 'static,
+        C::Response: hyper::rt::Read + hyper::rt::Write + Send + Unpin,
+        C::Future: Send,
+        C::Error: std::error::Error + Send + Sync + 'static,
+    {
+        #[cfg(not(feature = "connector"))]
+        let scheme = "https";
+        #[cfg(feature = "connector")]
+        let scheme = config.uri_scheme.as_str();
+
+        let endpoint = format!("{scheme}://{endpoint}")
             .parse::<Endpoint>()?
             .user_agent(config.user_agent.clone())?
             .http2_adaptive_window(true)
@@ -594,35 +597,19 @@
             )?
             .connect_timeout(config.connection_timeout)
             .timeout(config.request_timeout);
-        Ok(Self {
-            channel: endpoint.connect_lazy(),
-            basin: None,
-            config,
-        })
-    }
-
-    #[cfg(feature = "connector")]
-    async fn connect_with_connector<C>(
-        config: ClientConfig,
-        endpoint: Authority,
-        connector: C,
-    ) -> Result<Self, ConnectError>
-    where
-        C: tower_service::Service<http::Uri> + Send + 'static,
-        C::Response: hyper::rt::Read + hyper::rt::Write + Send + Unpin,
-        C::Future: Send,
-        C::Error: std::error::Error + Send + Sync + 'static,
-    {
-        let endpoint = format!("http://{endpoint}")
-            .parse::<Endpoint>()?
-            .user_agent(config.user_agent.clone())?
-            .http2_adaptive_window(true)
-            .keep_alive_timeout(Duration::from_secs(5))
-            .http2_keep_alive_interval(Duration::from_secs(5))
-            .connect_timeout(config.connection_timeout)
-            .timeout(config.request_timeout);
-
-        let channel = endpoint.connect_with_connector(connector).await?;
+
+        let channel = if let Some(connector) = connector {
+            // We also want to ensure, while connecting with a connector, the
+            // bazin_zone should be none.
+            #[cfg(feature = "connector")]
+            if config.host_endpoint.basin_zone.is_some() {
+                return Err(ClientError::InvalidBasinZoneConnector);
+            }
+            endpoint.connect_with_connector_lazy(connector)
+        } else {
+            endpoint.connect_lazy()
+        };
+
         Ok(Self {
             channel,
             basin: None,
@@ -665,6 +652,9 @@
 /// Error connecting to S2 endpoint.
 #[derive(Debug, thiserror::Error)]
 pub enum ClientError {
+    #[cfg(feature = "connector")]
+    #[error("Invalid basin zone: should be None when connecting with connector")]
+    InvalidBasinZoneConnector,
     #[error(transparent)]
     TonicTransportError(#[from] tonic::transport::Error),
     #[error(transparent)]
