--- conflicted
+++ resolved
@@ -34,17 +34,6 @@
 const DEFAULT_HTTP_CONNECTOR: Option<HttpConnector> = None;
 
 /// Cloud deployment to be used to connect the client with.
-<<<<<<< HEAD
-///
-/// Can be used to create the client with default hosted URIs:
-///
-/// ```
-/// # use streamstore::client::{ClientConfig, HostCloud};
-/// let client_config = ClientConfig::new("<token>")
-///     .with_host_endpoint(HostCloud::Aws);
-/// ```
-=======
->>>>>>> f7a6ca20
 #[derive(Debug, Clone, Copy, PartialEq, Eq, Default)]
 pub enum HostCloud {
     /// S2 hosted on AWS.
