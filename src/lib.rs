--- conflicted
+++ resolved
@@ -9,13 +9,8 @@
 
 pub mod service_error {
     pub use crate::service::{
-<<<<<<< HEAD
         account::{CreateBasinError, DeleteBasinError},
-        basin::ListStreamsError,
-=======
-        account::CreateBasinError,
         basin::{CreateStreamError, GetBasinConfigError, GetStreamConfigError, ListStreamsError},
->>>>>>> 9755c6ba
         ServiceError,
     };
 }