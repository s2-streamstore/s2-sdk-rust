--- conflicted
+++ resolved
@@ -11,19 +11,17 @@
 
 pub mod service_error {
     pub use crate::service::{
-<<<<<<< HEAD
-        account::{CreateBasinError, DeleteBasinError, ListBasinsError},
+        account::{
+            CreateBasinError, DeleteBasinError, GetBasinConfigError, ListBasinsError,
+            ReconfigureBasinError,
+        },
         basin::{
-            CreateStreamError, DeleteStreamError, GetBasinConfigError, GetStreamConfigError,
-            ListStreamsError, ReconfigureBasinError, ReconfigureStreamError,
+            CreateStreamError, DeleteStreamError, GetStreamConfigError, ListStreamsError,
+            ReconfigureStreamError,
         },
         stream::{
             AppendError, AppendSessionError, GetNextSeqNumError, ReadError, ReadSessionError,
         },
-=======
-        account::{CreateBasinError, DeleteBasinError, GetBasinConfigError},
-        basin::{CreateStreamError, GetStreamConfigError, ListStreamsError},
->>>>>>> 153aa1b2
         ServiceError,
     };
 }